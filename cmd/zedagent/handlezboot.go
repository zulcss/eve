--- conflicted
+++ resolved
@@ -15,11 +15,8 @@
 	"os"
 	"os/exec"
 	"strings"
-<<<<<<< HEAD
+	"syscall"
 	"time"
-=======
-	"syscall"
->>>>>>> 3db2117e
 )
 
 const (
@@ -333,7 +330,6 @@
 	return nil
 }
 
-<<<<<<< HEAD
 // Partition Map Management routines
 func readPartitionInfo(partName string) *types.PartitionInfo {
 
@@ -518,7 +514,8 @@
 	mapFilename := configDir + "/" + config.PartitionLabel + ".json"
 	removePartitionMap(mapFilename, nil)
 	return nil
-=======
+}
+
 // XXX known pathnames for the version file and the zededa-tools container
 const (
 	shortVersionFile = "/opt/zededa/bin/versioninfo"
@@ -578,5 +575,4 @@
 	} else {
 		return true
 	}
->>>>>>> 3db2117e
 }