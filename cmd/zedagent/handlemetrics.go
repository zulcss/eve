--- conflicted
+++ resolved
@@ -123,18 +123,10 @@
 		return
 	}
 	// Ignore if any Pending* flag is set
-<<<<<<< HEAD
-	if status.Pending() {
+	// XXX we pass through for intermediate states
+	if false && status.Pending() {
 		log.Debugf("handleDomainstatusModify skipped due to Pending* for %s\n",
 			key)
-=======
-	// XXX pass through for intermediate states
-	if false && status.Pending() {
-		if debug {
-			log.Printf("handleDomainstatusModify skipped due to Pending* for %s\n",
-				key)
-		}
->>>>>>> d6376a2b
 		return
 	}
 	if domainStatus == nil {
