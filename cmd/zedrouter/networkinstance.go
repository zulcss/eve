--- conflicted
+++ resolved
@@ -183,69 +183,9 @@
 	// the bridge to a dummy interface with MTU 1280. This is done to
 	// get bigger packets fragmented and also to have the kernel generate
 	// ICMP packet too big for path MTU discovery before being captured by
-<<<<<<< HEAD
 	// lisp dataplane/other network elements
 	err = createDummyInterface(status)
 	return err, bridgeMac
-=======
-	// lisp dataplane.
-	if status.Type == types.NetworkInstanceTypeMesh {
-		sattrs = netlink.NewLinkAttrs()
-		sattrs.Name = dummyIntfName
-		slinkMac := fmt.Sprintf("00:16:3e:06:01:%02x", bridgeNum)
-		hw, err = net.ParseMAC(slinkMac)
-		if err != nil {
-			log.Fatal("doNetworkCreate: ParseMAC failed: ", slinkMac, err)
-		}
-		sattrs.HardwareAddr = hw
-		// 1280 gives us a comfortable buffer for lisp encapsulation
-		sattrs.MTU = 1280
-		slink := &netlink.Dummy{LinkAttrs: sattrs}
-		if err := netlink.LinkAdd(slink); err != nil {
-			errStr := fmt.Sprintf("doNetworkCreate: LinkAdd on %s failed: %s",
-				dummyIntfName, err)
-			return errors.New(errStr), ""
-		}
-
-		// ip link set ${dummy-interface} up
-		if err := netlink.LinkSetUp(slink); err != nil {
-			errStr := fmt.Sprintf("doNetworkCreate: LinkSetUp on %s failed: %s",
-				dummyIntfName, err)
-			return errors.New(errStr), ""
-		}
-
-		// Turn ARP off on our dummy link
-		if err := netlink.LinkSetARPOff(slink); err != nil {
-			errStr := fmt.Sprintf("doNetworkCreate: LinkSetARPOff on %s failed: %s",
-				dummyIntfName, err)
-			return errors.New(errStr), ""
-		}
-
-		var destAddr string
-		if status.Ipv4Eid {
-			destAddr = status.Subnet.String()
-		} else {
-			destAddr = "fd00::/8"
-		}
-		_, ipnet, err := net.ParseCIDR(destAddr)
-		if err != nil {
-			errStr := fmt.Sprintf("doNetworkCreate: ParseCIDR of %s failed",
-				status.Subnet.String())
-			return errors.New(errStr), ""
-		}
-		iifIndex := link.Attrs().Index
-		oifIndex := slink.Attrs().Index
-		err = AddOverlayRuleAndRoute(bridgeName, iifIndex, oifIndex, ipnet)
-		if err != nil {
-			errStr := fmt.Sprintf(
-				"doNetworkCreate: Lisp IP rule and route addition failed for bridge %s: %s",
-				bridgeName, err)
-			return errors.New(errStr), ""
-		}
-	}
-
-	return nil, bridgeMac
->>>>>>> 1699b304
 }
 
 func networkInstanceBridgeDelete(
